const std = @import("../std.zig");
const CpuFeature = std.Target.Cpu.Feature;
const CpuModel = std.Target.Cpu.Model;

pub const Feature = enum {
    deflate_conversion,
    dfp_packed_conversion,
    dfp_zoned_conversion,
    distinct_ops,
    enhanced_dat_2,
    enhanced_sort,
    execution_hint,
    fast_serialization,
    fp_extension,
    guarded_storage,
    high_word,
    insert_reference_bits_multiple,
    interlocked_access1,
    load_and_trap,
    load_and_zero_rightmost_byte,
    load_store_on_cond,
    load_store_on_cond_2,
    message_security_assist_extension3,
    message_security_assist_extension4,
    message_security_assist_extension5,
    message_security_assist_extension7,
    message_security_assist_extension8,
    message_security_assist_extension9,
    miscellaneous_extensions,
    miscellaneous_extensions_2,
    miscellaneous_extensions_3,
    population_count,
    processor_assist,
    reset_reference_bits_multiple,
    transactional_execution,
    vector,
    vector_enhancements_1,
    vector_enhancements_2,
    vector_packed_decimal,
    vector_packed_decimal_enhancement,
};

pub usingnamespace CpuFeature.feature_set_fns(Feature);

pub const all_features = blk: {
    const len = @typeInfo(Feature).Enum.fields.len;
    std.debug.assert(len <= CpuFeature.Set.needed_bit_count);
    var result: [len]CpuFeature = undefined;
    result[@enumToInt(Feature.deflate_conversion)] = .{
        .llvm_name = "deflate-conversion",
        .description = "Assume that the deflate-conversion facility is installed",
        .dependencies = featureSet(&[_]Feature{}),
    };
    result[@enumToInt(Feature.dfp_packed_conversion)] = .{
        .llvm_name = "dfp-packed-conversion",
        .description = "Assume that the DFP packed-conversion facility is installed",
        .dependencies = featureSet(&[_]Feature{}),
    };
    result[@enumToInt(Feature.dfp_zoned_conversion)] = .{
        .llvm_name = "dfp-zoned-conversion",
        .description = "Assume that the DFP zoned-conversion facility is installed",
        .dependencies = featureSet(&[_]Feature{}),
    };
    result[@enumToInt(Feature.distinct_ops)] = .{
        .llvm_name = "distinct-ops",
        .description = "Assume that the distinct-operands facility is installed",
        .dependencies = featureSet(&[_]Feature{}),
    };
    result[@enumToInt(Feature.enhanced_dat_2)] = .{
        .llvm_name = "enhanced-dat-2",
        .description = "Assume that the enhanced-DAT facility 2 is installed",
        .dependencies = featureSet(&[_]Feature{}),
    };
    result[@enumToInt(Feature.enhanced_sort)] = .{
        .llvm_name = "enhanced-sort",
        .description = "Assume that the enhanced-sort facility is installed",
        .dependencies = featureSet(&[_]Feature{}),
    };
    result[@enumToInt(Feature.execution_hint)] = .{
        .llvm_name = "execution-hint",
        .description = "Assume that the execution-hint facility is installed",
        .dependencies = featureSet(&[_]Feature{}),
    };
    result[@enumToInt(Feature.fast_serialization)] = .{
        .llvm_name = "fast-serialization",
        .description = "Assume that the fast-serialization facility is installed",
        .dependencies = featureSet(&[_]Feature{}),
    };
    result[@enumToInt(Feature.fp_extension)] = .{
        .llvm_name = "fp-extension",
        .description = "Assume that the floating-point extension facility is installed",
        .dependencies = featureSet(&[_]Feature{}),
    };
    result[@enumToInt(Feature.guarded_storage)] = .{
        .llvm_name = "guarded-storage",
        .description = "Assume that the guarded-storage facility is installed",
        .dependencies = featureSet(&[_]Feature{}),
    };
    result[@enumToInt(Feature.high_word)] = .{
        .llvm_name = "high-word",
        .description = "Assume that the high-word facility is installed",
        .dependencies = featureSet(&[_]Feature{}),
    };
    result[@enumToInt(Feature.insert_reference_bits_multiple)] = .{
        .llvm_name = "insert-reference-bits-multiple",
        .description = "Assume that the insert-reference-bits-multiple facility is installed",
        .dependencies = featureSet(&[_]Feature{}),
    };
    result[@enumToInt(Feature.interlocked_access1)] = .{
        .llvm_name = "interlocked-access1",
        .description = "Assume that interlocked-access facility 1 is installed",
        .dependencies = featureSet(&[_]Feature{}),
    };
    result[@enumToInt(Feature.load_and_trap)] = .{
        .llvm_name = "load-and-trap",
        .description = "Assume that the load-and-trap facility is installed",
        .dependencies = featureSet(&[_]Feature{}),
    };
    result[@enumToInt(Feature.load_and_zero_rightmost_byte)] = .{
        .llvm_name = "load-and-zero-rightmost-byte",
        .description = "Assume that the load-and-zero-rightmost-byte facility is installed",
        .dependencies = featureSet(&[_]Feature{}),
    };
    result[@enumToInt(Feature.load_store_on_cond)] = .{
        .llvm_name = "load-store-on-cond",
        .description = "Assume that the load/store-on-condition facility is installed",
        .dependencies = featureSet(&[_]Feature{}),
    };
    result[@enumToInt(Feature.load_store_on_cond_2)] = .{
        .llvm_name = "load-store-on-cond-2",
        .description = "Assume that the load/store-on-condition facility 2 is installed",
        .dependencies = featureSet(&[_]Feature{}),
    };
    result[@enumToInt(Feature.message_security_assist_extension3)] = .{
        .llvm_name = "message-security-assist-extension3",
        .description = "Assume that the message-security-assist extension facility 3 is installed",
        .dependencies = featureSet(&[_]Feature{}),
    };
    result[@enumToInt(Feature.message_security_assist_extension4)] = .{
        .llvm_name = "message-security-assist-extension4",
        .description = "Assume that the message-security-assist extension facility 4 is installed",
        .dependencies = featureSet(&[_]Feature{}),
    };
    result[@enumToInt(Feature.message_security_assist_extension5)] = .{
        .llvm_name = "message-security-assist-extension5",
        .description = "Assume that the message-security-assist extension facility 5 is installed",
        .dependencies = featureSet(&[_]Feature{}),
    };
    result[@enumToInt(Feature.message_security_assist_extension7)] = .{
        .llvm_name = "message-security-assist-extension7",
        .description = "Assume that the message-security-assist extension facility 7 is installed",
        .dependencies = featureSet(&[_]Feature{}),
    };
    result[@enumToInt(Feature.message_security_assist_extension8)] = .{
        .llvm_name = "message-security-assist-extension8",
        .description = "Assume that the message-security-assist extension facility 8 is installed",
        .dependencies = featureSet(&[_]Feature{}),
    };
    result[@enumToInt(Feature.message_security_assist_extension9)] = .{
        .llvm_name = "message-security-assist-extension9",
        .description = "Assume that the message-security-assist extension facility 9 is installed",
        .dependencies = featureSet(&[_]Feature{}),
    };
    result[@enumToInt(Feature.miscellaneous_extensions)] = .{
        .llvm_name = "miscellaneous-extensions",
        .description = "Assume that the miscellaneous-extensions facility is installed",
        .dependencies = featureSet(&[_]Feature{}),
    };
    result[@enumToInt(Feature.miscellaneous_extensions_2)] = .{
        .llvm_name = "miscellaneous-extensions-2",
        .description = "Assume that the miscellaneous-extensions facility 2 is installed",
        .dependencies = featureSet(&[_]Feature{}),
    };
    result[@enumToInt(Feature.miscellaneous_extensions_3)] = .{
        .llvm_name = "miscellaneous-extensions-3",
        .description = "Assume that the miscellaneous-extensions facility 3 is installed",
        .dependencies = featureSet(&[_]Feature{}),
    };
    result[@enumToInt(Feature.population_count)] = .{
        .llvm_name = "population-count",
        .description = "Assume that the population-count facility is installed",
        .dependencies = featureSet(&[_]Feature{}),
    };
    result[@enumToInt(Feature.processor_assist)] = .{
        .llvm_name = "processor-assist",
        .description = "Assume that the processor-assist facility is installed",
        .dependencies = featureSet(&[_]Feature{}),
    };
    result[@enumToInt(Feature.reset_reference_bits_multiple)] = .{
        .llvm_name = "reset-reference-bits-multiple",
        .description = "Assume that the reset-reference-bits-multiple facility is installed",
        .dependencies = featureSet(&[_]Feature{}),
    };
    result[@enumToInt(Feature.transactional_execution)] = .{
        .llvm_name = "transactional-execution",
        .description = "Assume that the transactional-execution facility is installed",
        .dependencies = featureSet(&[_]Feature{}),
    };
    result[@enumToInt(Feature.vector)] = .{
        .llvm_name = "vector",
        .description = "Assume that the vectory facility is installed",
        .dependencies = featureSet(&[_]Feature{}),
    };
    result[@enumToInt(Feature.vector_enhancements_1)] = .{
        .llvm_name = "vector-enhancements-1",
        .description = "Assume that the vector enhancements facility 1 is installed",
        .dependencies = featureSet(&[_]Feature{}),
    };
    result[@enumToInt(Feature.vector_enhancements_2)] = .{
        .llvm_name = "vector-enhancements-2",
        .description = "Assume that the vector enhancements facility 2 is installed",
        .dependencies = featureSet(&[_]Feature{}),
    };
    result[@enumToInt(Feature.vector_packed_decimal)] = .{
        .llvm_name = "vector-packed-decimal",
        .description = "Assume that the vector packed decimal facility is installed",
        .dependencies = featureSet(&[_]Feature{}),
    };
    result[@enumToInt(Feature.vector_packed_decimal_enhancement)] = .{
        .llvm_name = "vector-packed-decimal-enhancement",
        .description = "Assume that the vector packed decimal enhancement facility is installed",
        .dependencies = featureSet(&[_]Feature{}),
    };
    const ti = @typeInfo(Feature);
    for (result) |*elem, i| {
        elem.index = i;
        elem.name = ti.Enum.fields[i].name;
    }
    break :blk result;
};

pub const cpu = struct {
    pub const arch10 = CpuModel{
        .name = "arch10",
        .llvm_name = "arch10",
        .features = featureSet(&[_]Feature{
            .dfp_zoned_conversion,
            .distinct_ops,
            .enhanced_dat_2,
            .execution_hint,
            .fast_serialization,
            .fp_extension,
            .high_word,
            .interlocked_access1,
            .load_and_trap,
            .load_store_on_cond,
            .message_security_assist_extension3,
            .message_security_assist_extension4,
            .miscellaneous_extensions,
            .population_count,
            .processor_assist,
            .reset_reference_bits_multiple,
            .transactional_execution,
        }),
    };
    pub const arch11 = CpuModel{
        .name = "arch11",
        .llvm_name = "arch11",
        .features = featureSet(&[_]Feature{
            .dfp_packed_conversion,
            .dfp_zoned_conversion,
            .distinct_ops,
            .enhanced_dat_2,
            .execution_hint,
            .fast_serialization,
            .fp_extension,
            .high_word,
            .interlocked_access1,
            .load_and_trap,
            .load_and_zero_rightmost_byte,
            .load_store_on_cond,
            .load_store_on_cond_2,
            .message_security_assist_extension3,
            .message_security_assist_extension4,
            .message_security_assist_extension5,
            .miscellaneous_extensions,
            .population_count,
            .processor_assist,
            .reset_reference_bits_multiple,
            .transactional_execution,
            .vector,
        }),
    };
    pub const arch12 = CpuModel{
        .name = "arch12",
        .llvm_name = "arch12",
        .features = featureSet(&[_]Feature{
            .dfp_packed_conversion,
            .dfp_zoned_conversion,
            .distinct_ops,
            .enhanced_dat_2,
            .execution_hint,
            .fast_serialization,
            .fp_extension,
            .guarded_storage,
            .high_word,
            .insert_reference_bits_multiple,
            .interlocked_access1,
            .load_and_trap,
            .load_and_zero_rightmost_byte,
            .load_store_on_cond,
            .load_store_on_cond_2,
            .message_security_assist_extension3,
            .message_security_assist_extension4,
            .message_security_assist_extension5,
            .message_security_assist_extension7,
            .message_security_assist_extension8,
            .miscellaneous_extensions,
            .miscellaneous_extensions_2,
            .population_count,
            .processor_assist,
            .reset_reference_bits_multiple,
            .transactional_execution,
            .vector,
            .vector_enhancements_1,
            .vector_packed_decimal,
        }),
    };
    pub const arch13 = CpuModel{
        .name = "arch13",
        .llvm_name = "arch13",
        .features = featureSet(&[_]Feature{
            .deflate_conversion,
            .dfp_packed_conversion,
            .dfp_zoned_conversion,
            .distinct_ops,
            .enhanced_dat_2,
            .enhanced_sort,
            .execution_hint,
            .fast_serialization,
            .fp_extension,
            .guarded_storage,
            .high_word,
            .insert_reference_bits_multiple,
            .interlocked_access1,
            .load_and_trap,
            .load_and_zero_rightmost_byte,
            .load_store_on_cond,
            .load_store_on_cond_2,
            .message_security_assist_extension3,
            .message_security_assist_extension4,
            .message_security_assist_extension5,
            .message_security_assist_extension7,
            .message_security_assist_extension8,
            .message_security_assist_extension9,
            .miscellaneous_extensions,
            .miscellaneous_extensions_2,
            .miscellaneous_extensions_3,
            .population_count,
            .processor_assist,
            .reset_reference_bits_multiple,
            .transactional_execution,
            .vector,
            .vector_enhancements_1,
            .vector_enhancements_2,
            .vector_packed_decimal,
            .vector_packed_decimal_enhancement,
        }),
    };
    pub const arch8 = CpuModel{
        .name = "arch8",
        .llvm_name = "arch8",
        .features = featureSet(&[_]Feature{}),
    };
    pub const arch9 = CpuModel{
        .name = "arch9",
        .llvm_name = "arch9",
        .features = featureSet(&[_]Feature{
            .distinct_ops,
            .fast_serialization,
            .fp_extension,
            .high_word,
            .interlocked_access1,
            .load_store_on_cond,
            .message_security_assist_extension3,
            .message_security_assist_extension4,
            .population_count,
            .reset_reference_bits_multiple,
        }),
    };
    pub const generic = CpuModel{
        .name = "generic",
        .llvm_name = "generic",
        .features = featureSet(&[_]Feature{}),
    };
    pub const z10 = CpuModel{
        .name = "z10",
        .llvm_name = "z10",
        .features = featureSet(&[_]Feature{}),
    };
    pub const z13 = CpuModel{
        .name = "z13",
        .llvm_name = "z13",
        .features = featureSet(&[_]Feature{
            .dfp_packed_conversion,
            .dfp_zoned_conversion,
            .distinct_ops,
            .enhanced_dat_2,
            .execution_hint,
            .fast_serialization,
            .fp_extension,
            .high_word,
            .interlocked_access1,
            .load_and_trap,
            .load_and_zero_rightmost_byte,
            .load_store_on_cond,
            .load_store_on_cond_2,
            .message_security_assist_extension3,
            .message_security_assist_extension4,
            .message_security_assist_extension5,
            .miscellaneous_extensions,
            .population_count,
            .processor_assist,
            .reset_reference_bits_multiple,
            .transactional_execution,
            .vector,
        }),
    };
    pub const z14 = CpuModel{
        .name = "z14",
        .llvm_name = "z14",
        .features = featureSet(&[_]Feature{
            .dfp_packed_conversion,
            .dfp_zoned_conversion,
            .distinct_ops,
            .enhanced_dat_2,
            .execution_hint,
            .fast_serialization,
            .fp_extension,
            .guarded_storage,
            .high_word,
            .insert_reference_bits_multiple,
            .interlocked_access1,
            .load_and_trap,
            .load_and_zero_rightmost_byte,
            .load_store_on_cond,
            .load_store_on_cond_2,
            .message_security_assist_extension3,
            .message_security_assist_extension4,
            .message_security_assist_extension5,
            .message_security_assist_extension7,
            .message_security_assist_extension8,
            .miscellaneous_extensions,
            .miscellaneous_extensions_2,
            .population_count,
            .processor_assist,
            .reset_reference_bits_multiple,
            .transactional_execution,
            .vector,
            .vector_enhancements_1,
            .vector_packed_decimal,
        }),
    };
<<<<<<< HEAD
    pub const z15 = Cpu{
        .name = "z15",
        .llvm_name = "z15",
        .features = featureSet(&[_]Feature{
            .deflate_conversion,
            .dfp_packed_conversion,
            .dfp_zoned_conversion,
            .distinct_ops,
            .enhanced_dat_2,
            .enhanced_sort,
            .execution_hint,
            .fast_serialization,
            .fp_extension,
            .guarded_storage,
            .high_word,
            .insert_reference_bits_multiple,
            .interlocked_access1,
            .load_and_trap,
            .load_and_zero_rightmost_byte,
            .load_store_on_cond,
            .load_store_on_cond_2,
            .message_security_assist_extension3,
            .message_security_assist_extension4,
            .message_security_assist_extension5,
            .message_security_assist_extension7,
            .message_security_assist_extension8,
            .message_security_assist_extension9,
            .miscellaneous_extensions,
            .miscellaneous_extensions_2,
            .miscellaneous_extensions_3,
            .population_count,
            .processor_assist,
            .reset_reference_bits_multiple,
            .transactional_execution,
            .vector,
            .vector_enhancements_1,
            .vector_enhancements_2,
            .vector_packed_decimal,
            .vector_packed_decimal_enhancement,
        }),
    };
    pub const z196 = Cpu{
=======
    pub const z196 = CpuModel{
>>>>>>> 416a547c
        .name = "z196",
        .llvm_name = "z196",
        .features = featureSet(&[_]Feature{
            .distinct_ops,
            .fast_serialization,
            .fp_extension,
            .high_word,
            .interlocked_access1,
            .load_store_on_cond,
            .message_security_assist_extension3,
            .message_security_assist_extension4,
            .population_count,
            .reset_reference_bits_multiple,
        }),
    };
    pub const zEC12 = CpuModel{
        .name = "zEC12",
        .llvm_name = "zEC12",
        .features = featureSet(&[_]Feature{
            .dfp_zoned_conversion,
            .distinct_ops,
            .enhanced_dat_2,
            .execution_hint,
            .fast_serialization,
            .fp_extension,
            .high_word,
            .interlocked_access1,
            .load_and_trap,
            .load_store_on_cond,
            .message_security_assist_extension3,
            .message_security_assist_extension4,
            .miscellaneous_extensions,
            .population_count,
            .processor_assist,
            .reset_reference_bits_multiple,
            .transactional_execution,
        }),
    };
};

/// All systemz CPUs, sorted alphabetically by name.
/// TODO: Replace this with usage of `std.meta.declList`. It does work, but stage1
/// compiler has inefficient memory and CPU usage, affecting build times.
pub const all_cpus = &[_]*const CpuModel{
    &cpu.arch10,
    &cpu.arch11,
    &cpu.arch12,
    &cpu.arch13,
    &cpu.arch8,
    &cpu.arch9,
    &cpu.generic,
    &cpu.z10,
    &cpu.z13,
    &cpu.z14,
    &cpu.z15,
    &cpu.z196,
    &cpu.zEC12,
};<|MERGE_RESOLUTION|>--- conflicted
+++ resolved
@@ -451,8 +451,7 @@
             .vector_packed_decimal,
         }),
     };
-<<<<<<< HEAD
-    pub const z15 = Cpu{
+    pub const z15 = CpuModel{
         .name = "z15",
         .llvm_name = "z15",
         .features = featureSet(&[_]Feature{
@@ -493,10 +492,7 @@
             .vector_packed_decimal_enhancement,
         }),
     };
-    pub const z196 = Cpu{
-=======
     pub const z196 = CpuModel{
->>>>>>> 416a547c
         .name = "z196",
         .llvm_name = "z196",
         .features = featureSet(&[_]Feature{
